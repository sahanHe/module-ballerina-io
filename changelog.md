--- conflicted
+++ resolved
@@ -3,11 +3,7 @@
 
 The format is based on [Keep a Changelog](https://keepachangelog.com/en/1.0.0/),
 and this project adheres to [Semantic Versioning](https://semver.org/spec/v2.0.0.html).
-## [Unreleased] 
-<<<<<<< HEAD
-=======
-
->>>>>>> 8a064caa
+## [Unreleased]
 ### Changed
 - [Fixed the issue related to maintaining order in writing CSV records](https://github.com/ballerina-platform/ballerina-standard-library/issues/3399)
 
