--- conflicted
+++ resolved
@@ -192,10 +192,9 @@
             }
         }
 
-<<<<<<< HEAD
         if (needPublishToCentral) {
             if (project.version.endsWith('-SNAPSHOT') ||
-                    project.version.matches(timestampedVersionRegex)) {
+                    project.version.matches(project.ext.timestampedVersionRegex)) {
                 return
             }
             if (ballerinaCentralAccessToken != null) {
@@ -214,21 +213,6 @@
             }
         } else if (needPublishToLocalCentral) {
             println("Publishing to the ballerina local central repository..")
-=======
-    outputs.dir artifactCacheParent
-    outputs.dir artifactBallerinaDocs
-    outputs.dir artifactLibParent
-}
-
-task ballerinaPublish {
-    doLast {
-        if (project.version.endsWith('-SNAPSHOT') ||
-                project.version.matches(project.ext.timestampedVersionRegex)) {
-            return
-        }
-        if (ballerinaCentralAccessToken != null) {
-            println("Publishing to the ballerina central..")
->>>>>>> 7c363a2c
             exec {
                 workingDir project.projectDir
                 environment "JAVA_OPTS", "-DBALLERINA_DEV_COMPILE_BALLERINA_ORG=true"
