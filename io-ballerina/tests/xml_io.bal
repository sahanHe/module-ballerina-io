// Copyright (c) 2021 WSO2 Inc. (http://www.wso2.org) All Rights Reserved.
//
// WSO2 Inc. licenses this file to you under the Apache License,
// Version 2.0 (the "License"); you may not use this file except
// in compliance with the License.
// You may obtain a copy of the License at
//
// http://www.apache.org/licenses/LICENSE-2.0
//
// Unless required by applicable law or agreed to in writing,
// software distributed under the License is distributed on an
// "AS IS" BASIS, WITHOUT WARRANTIES OR CONDITIONS OF ANY
// KIND, either express or implied.  See the License for the
// specific language governing permissions and limitations
// under the License.
import ballerina/test;
import ballerina/lang.'string as langstring;

@test:Config {}
isolated function testWriteXml() {
    string filePath = TEMP_DIR + "xmlCharsFile1.xml";
    xml content = xml `<CATALOG>
                       <CD>
                           <TITLE>Empire Burlesque</TITLE>
                           <ARTIST>Bob Dylan</ARTIST>
                           <COUNTRY>USA</COUNTRY>
                           <COMPANY>Columbia</COMPANY>
                           <PRICE>10.90</PRICE>
                           <YEAR>1985</YEAR>
                       </CD>
                       <CD>
                           <TITLE>Hide your heart</TITLE>
                           <ARTIST>Bonnie Tyler</ARTIST>
                           <COUNTRY>UK</COUNTRY>
                           <COMPANY>CBS Records</COMPANY>
                           <PRICE>9.90</PRICE>
                           <YEAR>1988</YEAR>
                       </CD>
                       <CD>
                           <TITLE>Greatest Hits</TITLE>
                           <ARTIST>Dolly Parton</ARTIST>
                           <COUNTRY>USA</COUNTRY>
                           <COMPANY>RCA</COMPANY>
                           <PRICE>9.90</PRICE>
                           <YEAR>1982</YEAR>
                       </CD>
                   </CATALOG>`;
    var byteChannel = openWritableFile(filePath);
    if (byteChannel is WritableByteChannel) {
        WritableCharacterChannel characterChannel = new WritableCharacterChannel(byteChannel, DEFAULT_ENCODING);
        var result = characterChannel.writeXml(content);
        if (result is Error) {
            test:assertFail(msg = result.message());
        }

        var closeResult = characterChannel.close();
        if (closeResult is Error) {
            test:assertFail(msg = closeResult.message());
        }
    } else {
        test:assertFail(msg = byteChannel.message());
    }
}

@test:Config {dependsOn: [testWriteXml]}
isolated function testReadXml() {
    string filePath = TEMP_DIR + "xmlCharsFile1.xml";
    xml expectedXml = xml `<CATALOG>
                       <CD>
                           <TITLE>Empire Burlesque</TITLE>
                           <ARTIST>Bob Dylan</ARTIST>
                           <COUNTRY>USA</COUNTRY>
                           <COMPANY>Columbia</COMPANY>
                           <PRICE>10.90</PRICE>
                           <YEAR>1985</YEAR>
                       </CD>
                       <CD>
                           <TITLE>Hide your heart</TITLE>
                           <ARTIST>Bonnie Tyler</ARTIST>
                           <COUNTRY>UK</COUNTRY>
                           <COMPANY>CBS Records</COMPANY>
                           <PRICE>9.90</PRICE>
                           <YEAR>1988</YEAR>
                       </CD>
                       <CD>
                           <TITLE>Greatest Hits</TITLE>
                           <ARTIST>Dolly Parton</ARTIST>
                           <COUNTRY>USA</COUNTRY>
                           <COMPANY>RCA</COMPANY>
                           <PRICE>9.90</PRICE>
                           <YEAR>1982</YEAR>
                       </CD>
                   </CATALOG>`;
    var byteChannel = openReadableFile(filePath);
    if (byteChannel is ReadableByteChannel) {
        ReadableCharacterChannel characterChannel = new ReadableCharacterChannel(byteChannel, DEFAULT_ENCODING);
        var result = characterChannel.readXml();
        if (result is xml) {
            test:assertEquals(result, expectedXml, msg = "Found unexpected output");
        } else {
            test:assertFail(msg = result.message());
        }

        var closeResult = characterChannel.close();
        if (closeResult is Error) {
            test:assertFail(msg = closeResult.message());
        }
    } else {
        test:assertFail(msg = byteChannel.message());
    }
}

@test:Config {}
isolated function testFileWriteXml() {
    string filePath = TEMP_DIR + "xmlCharsFile2.xml";
    xml content = xml `<CATALOG>
                       <CD>
                           <TITLE>Empire Burlesque</TITLE>
                           <ARTIST>Bob Dylan</ARTIST>
                           <COUNTRY>USA</COUNTRY>
                           <COMPANY>Columbia</COMPANY>
                           <PRICE>10.90</PRICE>
                           <YEAR>1985</YEAR>
                       </CD>
                       <CD>
                           <TITLE>Hide your heart</TITLE>
                           <ARTIST>Bonnie Tyler</ARTIST>
                           <COUNTRY>UK</COUNTRY>
                           <COMPANY>CBS Records</COMPANY>
                           <PRICE>9.90</PRICE>
                           <YEAR>1988</YEAR>
                       </CD>
                       <CD>
                           <TITLE>Greatest Hits</TITLE>
                           <ARTIST>Dolly Parton</ARTIST>
                           <COUNTRY>USA</COUNTRY>
                           <COMPANY>RCA</COMPANY>
                           <PRICE>9.90</PRICE>
                           <YEAR>1982</YEAR>
                       </CD>
                   </CATALOG>`;
    var result = fileWriteXml(filePath, content);
    if (result is Error) {
        test:assertFail(msg = result.message());
    }
}

@test:Config {dependsOn: [testFileWriteXml]}
isolated function testFileReadXml() {
    string filePath = TEMP_DIR + "xmlCharsFile2.xml";
    xml expectedXml = xml `<CATALOG>
                       <CD>
                           <TITLE>Empire Burlesque</TITLE>
                           <ARTIST>Bob Dylan</ARTIST>
                           <COUNTRY>USA</COUNTRY>
                           <COMPANY>Columbia</COMPANY>
                           <PRICE>10.90</PRICE>
                           <YEAR>1985</YEAR>
                       </CD>
                       <CD>
                           <TITLE>Hide your heart</TITLE>
                           <ARTIST>Bonnie Tyler</ARTIST>
                           <COUNTRY>UK</COUNTRY>
                           <COMPANY>CBS Records</COMPANY>
                           <PRICE>9.90</PRICE>
                           <YEAR>1988</YEAR>
                       </CD>
                       <CD>
                           <TITLE>Greatest Hits</TITLE>
                           <ARTIST>Dolly Parton</ARTIST>
                           <COUNTRY>USA</COUNTRY>
                           <COMPANY>RCA</COMPANY>
                           <PRICE>9.90</PRICE>
                           <YEAR>1982</YEAR>
                       </CD>
                   </CATALOG>`;
    var result = fileReadXml(filePath);
    if (result is xml) {
        test:assertEquals(result, expectedXml, msg = "Found unexpected output");
    } else {
        test:assertFail(msg = result.message());
    }
}

@test:Config {}
isolated function testFileWriteXmlWithOverwrite() {
    string filePath = TEMP_DIR + "xmlCharsFile3.xml";
    xml content1 = xml `<CATALOG>
                       <CD>
                           <TITLE>Empire Burlesque</TITLE>
                           <ARTIST>Bob Dylan</ARTIST>
                           <COUNTRY>USA</COUNTRY>
                           <COMPANY>Columbia</COMPANY>
                           <PRICE>10.90</PRICE>
                           <YEAR>1985</YEAR>
                       </CD>
                       <CD>
                           <TITLE>Hide your heart</TITLE>
                           <ARTIST>Bonnie Tyler</ARTIST>
                           <COUNTRY>UK</COUNTRY>
                           <COMPANY>CBS Records</COMPANY>
                           <PRICE>9.90</PRICE>
                           <YEAR>1988</YEAR>
                       </CD>
                       <CD>
                           <TITLE>Greatest Hits</TITLE>
                           <ARTIST>Dolly Parton</ARTIST>
                           <COUNTRY>USA</COUNTRY>
                           <COMPANY>RCA</COMPANY>
                           <PRICE>9.90</PRICE>
                           <YEAR>1982</YEAR>
                       </CD>
                   </CATALOG>`;
    xml content2 = xml `<USER><NAME>Mary Jane</NAME><AGE>33</AGE></USER>`;
    // Check content 01
    var result1 = fileWriteXml(filePath, content1);
    if (result1 is Error) {
        test:assertFail(msg = result1.message());
    }
    var result2 = fileReadXml(filePath);
    if (result2 is xml) {
        test:assertEquals(result2, content1);
    } else {
        test:assertFail(msg = result2.message());
    }

    // Check content 02
    var result3 = fileWriteXml(filePath, content2);
    if (result3 is Error) {
        test:assertFail(msg = result3.message());
    }
    var result4 = fileReadXml(filePath);
    if (result4 is xml) {
        test:assertEquals(result4, content2);
    } else {
        test:assertFail(msg = result4.message());
    }
}

@test:Config {}
isolated function testFileWriteDocTypedXml() {
    string filePath = TEMP_DIR + "xmlCharsFile4.xml";
    string resultFilePath = "tests/resources/expectedXmlCharsFile4.xml";
    string originalFilePath = "tests/resources/originalXmlContent.xml";

    xml content = checkpanic fileReadXml(originalFilePath);
    string doctypeValue = "<!DOCTYPE note SYSTEM \"Note.dtd\">";
    var writeResult = fileWriteXml(filePath, content, doctype = {system: "Note.dtd"});
    if (writeResult is Error) {
        test:assertFail(msg = writeResult.message());
    }
    string readResult = checkpanic fileReadString(filePath);
    string expectedResult = checkpanic fileReadString(resultFilePath);
    test:assertEquals(readResult, expectedResult);
}

@test:Config {}
isolated function testFileWriteDocTypedWithMultiRoots() {
    string filePath = TEMP_DIR + "xmlCharsFile4.xml";
    string originalFilePath = "tests/resources/originalXmlContent.xml";

    xml content = checkpanic fileReadXml(originalFilePath);
    xml x1 = xml `<body>Don't forget me this weekend!</body>`;

    var writeResult = fileWriteXml(filePath, xml:concat(content, x1));
    if (writeResult is Error) {
        test:assertEquals(writeResult.message(), "The XML Document can only contains single root");
    } else {
        test:assertFail("Expected ConfigurationError not found");
    }
}

@test:Config {}
isolated function testFileWriteDocTypedWithAppend() {
    string filePath = TEMP_DIR + "xmlCharsFile4.xml";
    string originalFilePath = "tests/resources/originalXmlContent.xml";

    xml content = checkpanic fileReadXml(originalFilePath);
    var writeResult = fileWriteXml(filePath, content, fileWriteOption = APPEND);
    if (writeResult is Error) {
        test:assertEquals(writeResult.message(), "The file append operation is not allowed for Document Entity");
    } else {
        test:assertFail("Expected ConfigurationError not found");
    }
}

@test:Config {}
isolated function testFileAppendDocTypedXml() {
    string filePath = TEMP_DIR + "xmlCharsFile5.xml";
    string originalFilePath = "tests/resources/originalXmlContent.xml";
    string resultFilePath = "tests/resources/expectedXmlCharsFile5.xml";

    xml content1 = checkpanic fileReadXml(originalFilePath);
    xml content2 = xml `<body>Don't forget me this weekend!</body>`;
    var writeResult = fileWriteXml(filePath, content1);
    if (writeResult is Error) {
        test:assertFail(msg = writeResult.message());
    }
    var appendResult = 
    fileWriteXml(filePath, content2, fileWriteOption = APPEND, xmlEntityType = EXTERNAL_PARSED_ENTITY);
    if (appendResult is Error) {
        test:assertFail(msg = appendResult.message());
    }
    string readResult = checkpanic fileReadString(filePath);
    string expectedResult = checkpanic fileReadString(resultFilePath);
    test:assertEquals(readResult, expectedResult);
}

@test:Config {}
isolated function testFileWriteDocTypedXmlWithInternalSubset() {
    string filePath = TEMP_DIR + "xmlCharsFile6.xml";
    string originalFilePath = "tests/resources/originalXmlContent.xml";
    string resultFilePath = "tests/resources/expectedXmlCharsFile6.xml";

    xml content = checkpanic fileReadXml(originalFilePath);
    string startElement = "<!DOCTYPE note ";
    string endElement = ">";
    string internalSub = string `[
        <!ELEMENT note (to,from,heading,body)>
        <!ELEMENT to (#PCDATA)>
        <!ELEMENT from (#PCDATA)>
        <!ELEMENT heading (#PCDATA)>
        <!ELEMENT body (#PCDATA)>
    ]`;
    var writeResult = fileWriteXml(filePath, content, doctype = {internalSubset: internalSub});
    if (writeResult is Error) {
        test:assertFail(msg = writeResult.message());
    }
    string readResult = checkpanic fileReadString(filePath);
    string expectedResult = checkpanic fileReadString(resultFilePath);
    test:assertEquals(readResult, expectedResult);
}

@test:Config {}
isolated function testFileWriteDocTypedXmlWithPrioritizeInternalSubset() {
    string filePath = TEMP_DIR + "xmlCharsFile6.xml";
    string originalFilePath = "tests/resources/originalXmlContent.xml";
    string resultFilePath = "tests/resources/expectedXmlCharsFile6.xml";

    xml content = checkpanic fileReadXml(originalFilePath);
    string startElement = "<!DOCTYPE note ";
    string endElement = ">";
    string systemId = "http://www.w3.org/TR/html4/loose.dtd";
    string internalSub = string `[
        <!ELEMENT note (to,from,heading,body)>
        <!ELEMENT to (#PCDATA)>
        <!ELEMENT from (#PCDATA)>
        <!ELEMENT heading (#PCDATA)>
        <!ELEMENT body (#PCDATA)>
    ]`;
    var writeResult = fileWriteXml(filePath, content, doctype = {
        internalSubset: internalSub,
        system: systemId
    });
    if (writeResult is Error) {
        test:assertFail(msg = writeResult.message());
    }
    string readResult = checkpanic fileReadString(filePath);
    string expectedResult = checkpanic fileReadString(resultFilePath);
    test:assertEquals(readResult, expectedResult);
}

@test:Config {}
isolated function testFileWriteDocTypedXmlWithPublicAndSystemId() {
    string filePath = TEMP_DIR + "xmlCharsFile7.xml";
    string originalFilePath = "tests/resources/originalXmlContent.xml";
    string resultFilePath = "tests/resources/expectedXmlCharsFile7.xml";

    xml content = checkpanic fileReadXml(originalFilePath);
    string doctypeValue = "<!DOCTYPE note PUBLIC \"-//W3C//DTD HTML 4.01 Transitional//EN\" \"http://www.w3.org/TR/html4/loose.dtd\">";
    string publicId = "-//W3C//DTD HTML 4.01 Transitional//EN";
    string systemId = "http://www.w3.org/TR/html4/loose.dtd";
    var writeResult = fileWriteXml(filePath, content, doctype = {
        system: systemId,
        'public: publicId
    });
    if (writeResult is Error) {
        test:assertFail(msg = writeResult.message());
    }
    string readResult = checkpanic fileReadString(filePath);
    string expectedResult = checkpanic fileReadString(resultFilePath);
    test:assertEquals(readResult, expectedResult);
}

@test:Config {}
<<<<<<< HEAD
isolated function testFileWriteDocTypedXmlWithPublic() {
    string filePath = TEMP_DIR + "xmlCharsFile7.xml";
    string originalFilePath = "tests/resources/originalXmlContent.xml";
    string resultFilePath = "tests/resources/expectedXmlCharsFile8.xml";

    xml content = checkpanic fileReadXml(originalFilePath);
    string doctypeValue = "<!DOCTYPE note PUBLIC \"-//W3C//DTD HTML 4.01 Transitional//EN\" \"http://www.w3.org/TR/html4/loose.dtd\">";
    string publicId = "-//W3C//DTD HTML 4.01 Transitional//EN";
    var writeResult = fileWriteXml(filePath, content, doctype={'public: publicId});
    if (writeResult is Error) {
        test:assertFail(msg = writeResult.message());
    }
    string readResult = checkpanic fileReadString(filePath);
    string expectedResult = checkpanic fileReadString(resultFilePath);
    test:assertEquals(readResult, expectedResult);
=======
isolated function testReadInvalidXmlFile() {
    string filePath = TEMP_DIR + "invalidXmlFile.json";
    string content = "{ stuff:";

    var writeResult = fileWriteString(filePath, content);
    if (writeResult is Error) {
        test:assertFail(msg = writeResult.message());
    }
    xml|Error readResult = fileReadXml(filePath);
    if (readResult is xml) {
        test:assertFail("Expected io:Error not found");
    } else {
        test:assertTrue(langstring:includes(readResult.message(), 
        "failed to create xml: Unexpected character '{' (code 123) in prolog; expected '<", 0));
    }
>>>>>>> 67fab12e
}<|MERGE_RESOLUTION|>--- conflicted
+++ resolved
@@ -296,7 +296,7 @@
     if (writeResult is Error) {
         test:assertFail(msg = writeResult.message());
     }
-    var appendResult = 
+    var appendResult =
     fileWriteXml(filePath, content2, fileWriteOption = APPEND, xmlEntityType = EXTERNAL_PARSED_ENTITY);
     if (appendResult is Error) {
         test:assertFail(msg = appendResult.message());
@@ -383,7 +383,6 @@
 }
 
 @test:Config {}
-<<<<<<< HEAD
 isolated function testFileWriteDocTypedXmlWithPublic() {
     string filePath = TEMP_DIR + "xmlCharsFile7.xml";
     string originalFilePath = "tests/resources/originalXmlContent.xml";
@@ -399,7 +398,9 @@
     string readResult = checkpanic fileReadString(filePath);
     string expectedResult = checkpanic fileReadString(resultFilePath);
     test:assertEquals(readResult, expectedResult);
-=======
+}
+
+@test:Config {}
 isolated function testReadInvalidXmlFile() {
     string filePath = TEMP_DIR + "invalidXmlFile.json";
     string content = "{ stuff:";
@@ -412,8 +413,7 @@
     if (readResult is xml) {
         test:assertFail("Expected io:Error not found");
     } else {
-        test:assertTrue(langstring:includes(readResult.message(), 
+        test:assertTrue(langstring:includes(readResult.message(),
         "failed to create xml: Unexpected character '{' (code 123) in prolog; expected '<", 0));
     }
->>>>>>> 67fab12e
 }