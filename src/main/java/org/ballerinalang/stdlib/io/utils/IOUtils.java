--- conflicted
+++ resolved
@@ -33,13 +33,7 @@
 import org.ballerinalang.stdlib.io.events.EventResult;
 import org.ballerinalang.stdlib.io.events.bytes.ReadBytesEvent;
 import org.ballerinalang.stdlib.io.events.bytes.WriteBytesEvent;
-<<<<<<< HEAD
-import org.ballerinalang.stdlib.io.events.characters.CloseCharacterChannelEvent;
 import org.ballerinalang.stdlib.io.events.characters.WriteCharactersEvent;
-import org.ballerinalang.stdlib.io.events.records.CloseDelimitedRecordEvent;
-=======
-import org.ballerinalang.stdlib.io.events.characters.WriteCharactersEvent;
->>>>>>> d6bd6e33
 import org.ballerinalang.util.codegen.PackageInfo;
 import org.ballerinalang.util.codegen.StructureTypeInfo;
 import org.ballerinalang.util.exceptions.BallerinaException;
@@ -125,29 +119,8 @@
         return offset;
     }
 
-/*    *//**
-     * <p>
-<<<<<<< HEAD
-     * Writes bytes to a channel asynchronously.
-     * </p>
-     *
-     * @param channel  channel which will be used to write bytes.
-     * @param content  content which will be written.
-     * @param offset   the offset which will be set to write bytes.
-     * @param context  context of the native function call.
-     * @param function callback function which should be called upon completion.
-     *//*
-    public static void write(Channel channel, byte[] content, int offset, EventContext context,
-                             Function<EventResult, EventResult> function) {
-        WriteBytesEvent writeBytesEvent = new WriteBytesEvent(channel, content, offset, context);
-        CompletableFuture<EventResult> future = EventManager.getInstance().publish(writeBytesEvent);
-        future.thenApply(function);
-    }*/
-
-    /**
-     * <p>
-=======
->>>>>>> d6bd6e33
+    /**
+     * <p>
      * Writes the whole payload to the channel.
      * </p>
      *
@@ -198,40 +171,6 @@
         return nBytesRead;
     }
 
-<<<<<<< HEAD
-/*    *//**
-     * Reads characters from the channel.
-     *
-     * @param characterChannel   channel the characters should be read.
-     * @param numberOfCharacters the number of characters to read.
-     * @param context            context of the event.
-     * @param function           the callback function which will be triggered after reading characters.
-     *//*
-    public static void read(CharacterChannel characterChannel, int numberOfCharacters, EventContext context
-            , Function<EventResult, EventResult> function) {
-        ReadCharactersEvent event = new ReadCharactersEvent(characterChannel, numberOfCharacters, context);
-        CompletableFuture<EventResult> future = EventManager.getInstance().publish(event);
-        future.thenApply(function);
-    }*/
-
-/*    *//**
-     * Writes characters to a channel.
-     *
-     * @param characterChannel the channel the characters will be written
-     * @param content          the content which will be written.
-     * @param offset           if an offset should be specified while writing.
-     * @param context          context of the event.
-     * @param function         callback function which should be triggered
-     *//*
-    public static void write(CharacterChannel characterChannel, String content, int offset,
-                             EventContext context, Function<EventResult, EventResult> function) {
-        WriteCharactersEvent event = new WriteCharactersEvent(characterChannel, content, offset, context);
-        CompletableFuture<EventResult> future = EventManager.getInstance().publish(event);
-        future.thenApply(function);
-    }*/
-
-=======
->>>>>>> d6bd6e33
     /**
      * <p>
      * Reads bytes from a channel and will obtain the response.
@@ -261,101 +200,6 @@
     }
 
     /**
-<<<<<<< HEAD
-     * <p>
-     * Reads bytes asynchronously and trigger the callback.
-     * </p>
-     *
-     * @param channel  the channel which the bytes should be read from.
-     * @param content  the byte[] which will holds the content which will be read.
-     * @param context  context which will be obtained from the native function call.
-     * @param function the callback function which will be triggered.
-     */
-/*    public static void read(Channel channel, byte[] content, EventContext context,
-                            Function<EventResult, EventResult> function) {
-        ReadBytesEvent event = new ReadBytesEvent(channel, content, context);
-        CompletableFuture<EventResult> future = EventManager.getInstance().publish(event);
-        future.thenApply(function);
-    }*/
-
-/*
-    */
-/**
-     * Reads delimited records asynchronously.
-     *
-     * @param recordChannel channel the bytes should be read from.
-     * @param context       event context.
-     * @param function      callback function which will be triggered.
-     *//*
-
-    public static void read(DelimitedRecordChannel recordChannel, EventContext context,
-                            Function<EventResult, EventResult> function) {
-        DelimitedRecordReadEvent event = new DelimitedRecordReadEvent(recordChannel, context);
-        CompletableFuture<EventResult> future = EventManager.getInstance().publish(event);
-        future.thenApply(function);
-    }
-*/
-
-/*    *//**
-     * Asynchronously writes delimited records to the channel.
-     *
-     * @param recordChannel channel the records should be written.
-     * @param records       the record content.
-     * @param context       event context.
-     * @param function      callback function which will be triggered.
-     *//*
-    public static void write(DelimitedRecordChannel recordChannel, BStringArray records, EventContext context,
-                             Function<EventResult, EventResult> function) {
-        DelimitedRecordWriteEvent recordWriteEvent = new DelimitedRecordWriteEvent(recordChannel, records, context);
-        CompletableFuture<EventResult> future = EventManager.getInstance().publish(recordWriteEvent);
-        future.thenApply(function);
-    }*/
-
-    /**
-     * Closes the channel asynchronously.
-     *
-     * @param byteChannel  channel which should be closed.
-     * @param eventContext context of the event.
-     * @param function     callback function which will be triggered.
-     */
-    public static void close(Channel byteChannel, EventContext eventContext,
-                             Function<EventResult, EventResult> function) {
-        CloseByteChannelEvent closeEvent = new CloseByteChannelEvent(byteChannel, eventContext);
-        CompletableFuture<EventResult> future = EventManager.getInstance().publish(closeEvent);
-        future.thenApply(function);
-    }
-
-    /**
-     * Closes the character channel asynchronously.
-     *
-     * @param charChannel  channel which should be closed.
-     * @param eventContext context of the event.
-     * @param function     callback function which will be triggered.
-     */
-    public static void close(CharacterChannel charChannel, EventContext eventContext,
-                             Function<EventResult, EventResult> function) {
-        CloseCharacterChannelEvent closeEvent = new CloseCharacterChannelEvent(charChannel, eventContext);
-        CompletableFuture<EventResult> future = EventManager.getInstance().publish(closeEvent);
-        future.thenApply(function);
-    }
-
-    /**
-     * Closes the delimited record channel asynchronously.
-     *
-     * @param charChannel  channel which should be closed.
-     * @param eventContext context of the event.
-     * @param function     callback function which will be triggered.
-     */
-    public static void close(DelimitedRecordChannel charChannel, EventContext eventContext,
-                             Function<EventResult, EventResult> function) {
-        CloseDelimitedRecordEvent closeEvent = new CloseDelimitedRecordEvent(charChannel, eventContext);
-        CompletableFuture<EventResult> future = EventManager.getInstance().publish(closeEvent);
-        future.thenApply(function);
-    }
-
-    /**
-=======
->>>>>>> d6bd6e33
      * Creates a directory at the specified path.
      *
      * @param path the file location url
