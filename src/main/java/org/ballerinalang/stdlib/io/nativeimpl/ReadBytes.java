/*
 *  Copyright (c) 2017, WSO2 Inc. (http://www.wso2.org) All Rights Reserved.
 *
 *  WSO2 Inc. licenses this file to you under the Apache License,
 *  Version 2.0 (the "License"); you may not use this file except
 *  in compliance with the License.
 *  You may obtain a copy of the License at
 *
 *  http://www.apache.org/licenses/LICENSE-2.0
 *
 *  Unless required by applicable law or agreed to in writing,
 *  software distributed under the License is distributed on an
 *  "AS IS" BASIS, WITHOUT WARRANTIES OR CONDITIONS OF ANY
 *  KIND, either express or implied.  See the License for the
 *  specific language governing permissions and limitations
 *  under the License.
 */

package org.ballerinalang.stdlib.io.nativeimpl;

import org.ballerinalang.bre.Context;
import org.ballerinalang.bre.bvm.CallableUnitCallback;
import org.ballerinalang.model.NativeCallableUnit;
import org.ballerinalang.model.types.BTupleType;
import org.ballerinalang.model.types.BTypes;
import org.ballerinalang.model.types.TypeKind;
import org.ballerinalang.model.values.BByteArray;
import org.ballerinalang.model.values.BInteger;
import org.ballerinalang.model.values.BMap;
import org.ballerinalang.model.values.BRefValueArray;
import org.ballerinalang.model.values.BValue;
import org.ballerinalang.natives.annotations.Argument;
import org.ballerinalang.natives.annotations.BallerinaFunction;
import org.ballerinalang.natives.annotations.Receiver;
import org.ballerinalang.natives.annotations.ReturnType;
import org.ballerinalang.stdlib.io.channels.base.Channel;
import org.ballerinalang.stdlib.io.events.EventContext;
import org.ballerinalang.stdlib.io.events.EventRegister;
import org.ballerinalang.stdlib.io.events.EventResult;
import org.ballerinalang.stdlib.io.events.Register;
import org.ballerinalang.stdlib.io.events.bytes.ReadBytesEvent;
import org.ballerinalang.stdlib.io.utils.IOConstants;
import org.ballerinalang.stdlib.io.utils.IOUtils;

import java.util.Arrays;

/**
 * Native function ballerina.lo#readBytes.
 *
 * @since 0.94
 */
@BallerinaFunction(
        orgName = "ballerina", packageName = "io",
        functionName = "read",
        receiver = @Receiver(type = TypeKind.OBJECT, structType = "ByteChannel", structPackage = "ballerina/io"),
        args = {@Argument(name = "nBytes", type = TypeKind.INT)},
        returnType = {@ReturnType(type = TypeKind.ARRAY, elementType = TypeKind.BYTE),
                @ReturnType(type = TypeKind.INT),
                @ReturnType(type = TypeKind.RECORD, structType = "IOError", structPackage = "ballerina/io")},
        isPublic = true
)
public class ReadBytes implements NativeCallableUnit {

    private static final BTupleType readTupleType = new BTupleType(Arrays.asList(BTypes.typeBlob, BTypes.typeInt));

    /**
     * Specifies the index which holds the number of bytes in ballerina.lo#readBytes.
     */
    private static final int NUMBER_OF_BYTES_INDEX = 0;
    /**
     * Specifies the index which contains the byte channel in ballerina.lo#readBytes.
     */
    private static final int BYTE_CHANNEL_INDEX = 0;

    /*
     * Function which will be notified on the response obtained after the async operation.
     *
     * @param result context of the callback.
     * @return Once the callback is processed we further return back the result.
     */
    private static EventResult readResponse(EventResult<Integer, EventContext> result) {
        BRefValueArray contentTuple = new BRefValueArray(readTupleType);
        EventContext eventContext = result.getContext();
        Context context = eventContext.getContext();
        Throwable error = eventContext.getError();
        CallableUnitCallback callback = eventContext.getCallback();
        byte[] content = (byte[]) eventContext.getProperties().get(ReadBytesEvent.CONTENT_PROPERTY);
        if (null != error) {
            BMap<String, BValue> errorStruct = IOUtils.createError(context, error.getMessage());
            context.setReturnValues(errorStruct);
        } else {
            Integer numberOfBytes = result.getResponse();
            contentTuple.add(0, new BByteArray(content));
            contentTuple.add(1, new BInteger(numberOfBytes));
            context.setReturnValues(contentTuple);
        }
        callback.notifySuccess();
        return result;
    }

    /**
     * <p>
     * Reads bytes from a given channel.
     * </p>
     * <p>
     * {@inheritDoc}
     */
    @Override
    public void execute(Context context, CallableUnitCallback callback) {
        BMap<String, BValue> channel = (BMap<String, BValue>) context.getRefArgument(BYTE_CHANNEL_INDEX);
        int nBytes = (int) context.getIntArgument(NUMBER_OF_BYTES_INDEX);
        int arraySize = nBytes <= 0 ? IOConstants.CHANNEL_BUFFER_SIZE : nBytes;
        Channel byteChannel = (Channel) channel.getNativeData(IOConstants.BYTE_CHANNEL_NAME);
        byte[] content = new byte[arraySize];
        EventContext eventContext = new EventContext(context, callback);
        ReadBytesEvent event = new ReadBytesEvent(byteChannel, content, eventContext);
<<<<<<< HEAD
        Register register = EventRegister.getFactory().register(byteChannel.id(), byteChannel.isSelectable(),
                event, ReadBytes::readResponse);
=======
        Register register = EventRegister.getFactory().register(event, ReadBytes::readResponse);
        eventContext.setRegister(register);
>>>>>>> 9f26b391
        register.submit();
    }

    @Override
    public boolean isBlocking() {
        return false;
    }
}<|MERGE_RESOLUTION|>--- conflicted
+++ resolved
@@ -114,13 +114,8 @@
         byte[] content = new byte[arraySize];
         EventContext eventContext = new EventContext(context, callback);
         ReadBytesEvent event = new ReadBytesEvent(byteChannel, content, eventContext);
-<<<<<<< HEAD
-        Register register = EventRegister.getFactory().register(byteChannel.id(), byteChannel.isSelectable(),
-                event, ReadBytes::readResponse);
-=======
         Register register = EventRegister.getFactory().register(event, ReadBytes::readResponse);
         eventContext.setRegister(register);
->>>>>>> 9f26b391
         register.submit();
     }
 
