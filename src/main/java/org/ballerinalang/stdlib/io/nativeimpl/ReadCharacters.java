/*
 * Copyright (c) 2017, WSO2 Inc. (http://www.wso2.org) All Rights Reserved.
 *
 * WSO2 Inc. licenses this file to you under the Apache License,
 * Version 2.0 (the "License"); you may not use this file except
 * in compliance with the License.
 * You may obtain a copy of the License at
 * http://www.apache.org/licenses/LICENSE-2.0
 *
 * Unless required by applicable law or agreed to in writing,
 * software distributed under the License is distributed on an
 * "AS IS" BASIS, WITHOUT WARRANTIES OR CONDITIONS OF ANY
 * KIND, either express or implied. See the License for the
 * specific language governing permissions and limitations
 * under the License.
 */

package org.ballerinalang.stdlib.io.nativeimpl;

import org.ballerinalang.bre.Context;
import org.ballerinalang.bre.bvm.CallableUnitCallback;
import org.ballerinalang.model.NativeCallableUnit;
import org.ballerinalang.model.types.TypeKind;
import org.ballerinalang.model.values.BMap;
import org.ballerinalang.model.values.BString;
import org.ballerinalang.model.values.BValue;
import org.ballerinalang.natives.annotations.Argument;
import org.ballerinalang.natives.annotations.BallerinaFunction;
import org.ballerinalang.natives.annotations.Receiver;
import org.ballerinalang.natives.annotations.ReturnType;
import org.ballerinalang.stdlib.io.channels.base.CharacterChannel;
import org.ballerinalang.stdlib.io.events.EventContext;
import org.ballerinalang.stdlib.io.events.EventRegister;
import org.ballerinalang.stdlib.io.events.EventResult;
import org.ballerinalang.stdlib.io.events.Register;
import org.ballerinalang.stdlib.io.events.characters.ReadCharactersEvent;
import org.ballerinalang.stdlib.io.utils.IOConstants;
import org.ballerinalang.stdlib.io.utils.IOUtils;

/**
 * Native function ballerina/io#readCharacters.
 *
 * @since 0.94
 */
@BallerinaFunction(
        orgName = "ballerina", packageName = "io",
        functionName = "read",
        receiver = @Receiver(type = TypeKind.OBJECT, structType = "CharacterChannel", structPackage = "ballerina/io"),
        args = {@Argument(name = "numberOfChars", type = TypeKind.INT)},
        returnType = {@ReturnType(type = TypeKind.STRING),
                @ReturnType(type = TypeKind.RECORD, structType = "IOError", structPackage = "ballerina/io")},
        isPublic = true
)
public class ReadCharacters implements NativeCallableUnit {

    /**
     * Specifies the index which contains the character channel in ballerina.lo#readCharacters.
     */
    private static final int CHAR_CHANNEL_INDEX = 0;

    /**
     * Specifies the index which holds number of characters in ballerina.lo#readCharacters.
     */
    private static final int NUMBER_OF_CHARS_INDEX = 0;

    /*
     * Callback method of the read characters response.
     *
     * @param result the result returned as the response.
     * @return the processed event result.
     */
    private static EventResult readCharactersResponse(EventResult<String, EventContext> result) {
        EventContext eventContext = result.getContext();
        Context context = eventContext.getContext();
        CallableUnitCallback callback = eventContext.getCallback();
        Throwable error = eventContext.getError();
        if (null != error) {
            BMap<String, BValue> errorStruct = IOUtils.createError(context, error.getMessage());
            context.setReturnValues(errorStruct);
        } else {
            String readChars = result.getResponse();
            context.setReturnValues(new BString(readChars));
        }
        callback.notifySuccess();
        return result;
    }

    /**
     * <p>
     * Reads characters from the channel.
     * </p>
     * <p>
     * {@inheritDoc}
     */
    @Override
    public void execute(Context context, CallableUnitCallback callback) {
        BMap<String, BValue> channel = (BMap<String, BValue>) context.getRefArgument(CHAR_CHANNEL_INDEX);
        long numberOfCharacters = context.getIntArgument(NUMBER_OF_CHARS_INDEX);
        CharacterChannel characterChannel = (CharacterChannel) channel.getNativeData(IOConstants
                .CHARACTER_CHANNEL_NAME);
        EventContext eventContext = new EventContext(context, callback);
        ReadCharactersEvent event = new ReadCharactersEvent(characterChannel, (int) numberOfCharacters, eventContext);
<<<<<<< HEAD
        Register register = EventRegister.getFactory().register(characterChannel.id(),
                characterChannel.isSelectable(), event, ReadCharacters::readCharactersResponse);
=======
        Register register = EventRegister.getFactory().register(event, ReadCharacters::readCharactersResponse);
        eventContext.setRegister(register);
>>>>>>> 9f26b391
        register.submit();
    }

    @Override
    public boolean isBlocking() {
        return false;
    }
}<|MERGE_RESOLUTION|>--- conflicted
+++ resolved
@@ -100,13 +100,8 @@
                 .CHARACTER_CHANNEL_NAME);
         EventContext eventContext = new EventContext(context, callback);
         ReadCharactersEvent event = new ReadCharactersEvent(characterChannel, (int) numberOfCharacters, eventContext);
-<<<<<<< HEAD
-        Register register = EventRegister.getFactory().register(characterChannel.id(),
-                characterChannel.isSelectable(), event, ReadCharacters::readCharactersResponse);
-=======
         Register register = EventRegister.getFactory().register(event, ReadCharacters::readCharactersResponse);
         eventContext.setRegister(register);
->>>>>>> 9f26b391
         register.submit();
     }
 
