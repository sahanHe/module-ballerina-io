--- conflicted
+++ resolved
@@ -90,13 +90,8 @@
                 .TXT_RECORD_CHANNEL_NAME);
         EventContext eventContext = new EventContext(context, callback);
         DelimitedRecordReadEvent event = new DelimitedRecordReadEvent(delimitedRecordChannel, eventContext);
-<<<<<<< HEAD
-        Register register = EventRegister.getFactory().register(delimitedRecordChannel.id(),
-                delimitedRecordChannel.isSelectable(), event, NextTextRecord::response);
-=======
         Register register = EventRegister.getFactory().register(event, NextTextRecord::response);
         eventContext.setRegister(register);
->>>>>>> 9f26b391
         register.submit();
     }
 
