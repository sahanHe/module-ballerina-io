/*
 * Copyright (c) 2018 WSO2 Inc. (http://www.wso2.org) All Rights Reserved.
 *
 * WSO2 Inc. licenses this file to you under the Apache License,
 * Version 2.0 (the "License"); you may not use this file except
 * in compliance with the License.
 * You may obtain a copy of the License at
 *
 * http://www.apache.org/licenses/LICENSE-2.0
 *
 * Unless required by applicable law or agreed to in writing,
 * software distributed under the License is distributed on an
 * "AS IS" BASIS, WITHOUT WARRANTIES OR CONDITIONS OF ANY
 * KIND, either express or implied.  See the License for the
 * specific language governing permissions and limitations
 * under the License.
 */

package org.ballerinalang.stdlib.io.nativeimpl;

import org.ballerinalang.bre.Context;
import org.ballerinalang.bre.bvm.CallableUnitCallback;
import org.ballerinalang.model.NativeCallableUnit;
import org.ballerinalang.model.types.BField;
import org.ballerinalang.model.types.BStructureType;
import org.ballerinalang.model.types.BTableType;
import org.ballerinalang.model.types.TypeKind;
import org.ballerinalang.model.types.TypeTags;
import org.ballerinalang.model.values.BBoolean;
import org.ballerinalang.model.values.BFloat;
import org.ballerinalang.model.values.BInteger;
import org.ballerinalang.model.values.BMap;
import org.ballerinalang.model.values.BString;
import org.ballerinalang.model.values.BTable;
import org.ballerinalang.model.values.BTypeDescValue;
import org.ballerinalang.model.values.BValue;
import org.ballerinalang.natives.annotations.Argument;
import org.ballerinalang.natives.annotations.BallerinaFunction;
import org.ballerinalang.natives.annotations.Receiver;
import org.ballerinalang.natives.annotations.ReturnType;
import org.ballerinalang.stdlib.io.channels.base.DelimitedRecordChannel;
import org.ballerinalang.stdlib.io.events.EventContext;
import org.ballerinalang.stdlib.io.events.EventRegister;
import org.ballerinalang.stdlib.io.events.EventResult;
import org.ballerinalang.stdlib.io.events.Register;
import org.ballerinalang.stdlib.io.events.records.DelimitedRecordReadAllEvent;
import org.ballerinalang.stdlib.io.utils.BallerinaIOException;
import org.ballerinalang.stdlib.io.utils.IOConstants;
import org.ballerinalang.stdlib.io.utils.IOUtils;
import org.slf4j.Logger;
import org.slf4j.LoggerFactory;

import java.util.List;

import static org.ballerinalang.util.BLangConstants.BALLERINA_BUILTIN_PKG;

/**
 * Native function ballerina/io#loadToTable.
 *
 * @since 0.970.0
 */
@BallerinaFunction(
        orgName = "ballerina", packageName = "io",
        functionName = "getTable",
        receiver = @Receiver(type = TypeKind.OBJECT, structType = "CSVChannel", structPackage = "ballerina/io"),
        args = {@Argument(name = "structType", type = TypeKind.TYPEDESC)},
        returnType = {
                @ReturnType(type = TypeKind.TABLE),
                @ReturnType(type = TypeKind.RECORD, structType = "error", structPackage = BALLERINA_BUILTIN_PKG)},
        isPublic = true
)
public class GetTable implements NativeCallableUnit {

    private static final Logger log = LoggerFactory.getLogger(GetTable.class);
    private static final String CSV_CHANNEL_DELIMITED_STRUCT_FIELD = "dc";

    @Override
    public void execute(Context context, CallableUnitCallback callback) {
        BMap<String, BValue> csvChannel = (BMap<String, BValue>) context.getRefArgument(0);
        try {
            final BMap<String, BValue> delimitedStruct =
                    (BMap<String, BValue>) csvChannel.get(CSV_CHANNEL_DELIMITED_STRUCT_FIELD);
            DelimitedRecordChannel delimitedChannel = (DelimitedRecordChannel) delimitedStruct
                    .getNativeData(IOConstants.TXT_RECORD_CHANNEL_NAME);
            EventContext eventContext = new EventContext(context, callback);
            DelimitedRecordReadAllEvent event = new DelimitedRecordReadAllEvent(delimitedChannel, eventContext);
<<<<<<< HEAD
            Register register = EventRegister.getFactory().register(delimitedChannel.id(), delimitedChannel
                            .isSelectable(), event, GetTable::response);
=======
            Register register = EventRegister.getFactory().register(event, GetTable::response);
            eventContext.setRegister(register);
>>>>>>> 9f26b391
            register.submit();
        } catch (Exception e) {
            String msg = "Failed to process the delimited file: " + e.getMessage();
            log.error(msg, e);
            context.setReturnValues(IOUtils.createError(context, msg));
        }
    }

    @Override
    public boolean isBlocking() {
        return false;
    }

    private static EventResult response(EventResult<List, EventContext> result) {
        BMap<String, BValue> errorStruct;
        BTable table;
        EventContext eventContext = result.getContext();
        Context context = eventContext.getContext();
        Throwable error = eventContext.getError();
        if (null != error) {
            errorStruct = IOUtils.createError(context, error.getMessage());
            context.setReturnValues(errorStruct);
        } else {
            try {
                List records = result.getResponse();
                table = getbTable(context, records);
                context.setReturnValues(table);
            } catch (Throwable e) {
                errorStruct = IOUtils.createError(context, e.getMessage());
                context.setReturnValues(errorStruct);
            }
        }
        CallableUnitCallback callback = eventContext.getCallback();
        callback.notifySuccess();
        return result;
    }

    private static BTable getbTable(Context context, List records) throws BallerinaIOException {
        BTypeDescValue type = (BTypeDescValue) context.getRefArgument(1);
        BTable table = new BTable(new BTableType(type.value()), null, null, null);
        BStructureType structType = (BStructureType) type.value();
        for (Object obj : records) {
            String[] fields = (String[]) obj;
            final BMap<String, BValue> struct = getStruct(fields, structType);
            if (struct != null) {
                table.addData(struct);
            }
        }
        return table;
    }

    private static BMap<String, BValue> getStruct(String[] fields, final BStructureType structType) {
        BField[] internalStructFields = structType.getFields();
        int fieldLength = internalStructFields.length;
        BMap<String, BValue> struct = null;
        if (fields.length > 0) {
            if (internalStructFields.length != fields.length) {
                String msg = "Record row fields count and the give struct's fields count are mismatch";
                throw new BallerinaIOException(msg);
            }
            struct = new BMap<>(structType);
            for (int i = 0; i < fieldLength; i++) {
                String value = fields[i];
                final BField internalStructField = internalStructFields[i];
                final int type = internalStructField.getFieldType().getTag();
                String fieldName = internalStructField.fieldName;
                switch (type) {
                    case TypeTags.INT_TAG:
                        struct.put(fieldName, new BInteger(Long.parseLong(value)));
                        break;
                    case TypeTags.FLOAT_TAG:
                        struct.put(fieldName, new BFloat(Double.parseDouble(value)));
                        break;
                    case TypeTags.STRING_TAG:
                        struct.put(fieldName, new BString(value));
                        break;
                    case TypeTags.BOOLEAN_TAG:
                        struct.put(fieldName, new BBoolean((Boolean.parseBoolean(value))));
                        break;
                    default:
                        throw new BallerinaIOException("Type casting support only for int, float, boolean and string. "
                                + "Invalid value for the struct field: " + value);
                }
            }
        }
        return struct;
    }

}<|MERGE_RESOLUTION|>--- conflicted
+++ resolved
@@ -84,13 +84,8 @@
                     .getNativeData(IOConstants.TXT_RECORD_CHANNEL_NAME);
             EventContext eventContext = new EventContext(context, callback);
             DelimitedRecordReadAllEvent event = new DelimitedRecordReadAllEvent(delimitedChannel, eventContext);
-<<<<<<< HEAD
-            Register register = EventRegister.getFactory().register(delimitedChannel.id(), delimitedChannel
-                            .isSelectable(), event, GetTable::response);
-=======
             Register register = EventRegister.getFactory().register(event, GetTable::response);
             eventContext.setRegister(register);
->>>>>>> 9f26b391
             register.submit();
         } catch (Exception e) {
             String msg = "Failed to process the delimited file: " + e.getMessage();
