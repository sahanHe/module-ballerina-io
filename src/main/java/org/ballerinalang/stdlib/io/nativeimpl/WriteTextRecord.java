--- conflicted
+++ resolved
@@ -97,13 +97,8 @@
         EventContext eventContext = new EventContext(context, callback);
         DelimitedRecordWriteEvent recordWriteEvent = new DelimitedRecordWriteEvent(delimitedRecordChannel, content,
                 eventContext);
-<<<<<<< HEAD
-        Register register = EventRegister.getFactory().register(delimitedRecordChannel.id(),
-                delimitedRecordChannel.isSelectable(), recordWriteEvent, WriteTextRecord::writeResponse);
-=======
         Register register = EventRegister.getFactory().register(recordWriteEvent, WriteTextRecord::writeResponse);
         eventContext.setRegister(register);
->>>>>>> 9f26b391
         register.submit();
     }
 
