--- conflicted
+++ resolved
@@ -84,13 +84,8 @@
             EventContext eventContext = new EventContext(context, callback);
             HasNextDelimitedRecordEvent hasNextEvent = new HasNextDelimitedRecordEvent(textRecordChannel,
                     eventContext);
-<<<<<<< HEAD
-            Register register = EventRegister.getFactory().register(textRecordChannel.id(), textRecordChannel
-                            .isSelectable(), hasNextEvent, HasNextTextRecord::response);
-=======
             Register register = EventRegister.getFactory().register(hasNextEvent, HasNextTextRecord::response);
             eventContext.setRegister(register);
->>>>>>> 9f26b391
             register.submit();
         }
     }
