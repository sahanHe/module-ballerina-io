// Copyright (c) 2018 WSO2 Inc. (http://www.wso2.org) All Rights Reserved.
//
// WSO2 Inc. licenses this file to you under the Apache License,
// Version 2.0 (the "License"); you may not use this file except
// in compliance with the License.
// You may obtain a copy of the License at
//
// http://www.apache.org/licenses/LICENSE-2.0
//
// Unless required by applicable law or agreed to in writing,
// software distributed under the License is distributed on an
// "AS IS" BASIS, WITHOUT WARRANTIES OR CONDITIONS OF ANY
// KIND, either express or implied.  See the License for the
// specific language governing permissions and limitations
// under the License.

# Represents a reader which will wrap string content as a channel.
public type StringReader object {
<<<<<<< HEAD
    private ReadableCharacterChannel? channel;
=======
    private CharacterChannel? charChannel;
>>>>>>> 9c5d3a50

    # Constructs a channel to read string.
    #
    # + content - content which should be written
    # + encoding - encoding of the characters of the content
    public new(string content, string encoding = "UTF-8") {
        byte[] contentBytes = content.toByteArray(encoding);
<<<<<<< HEAD
        ReadableByteChannel byteChannel = createReadableChannel(contentBytes);
        channel = new ReadableCharacterChannel(byteChannel, encoding);
=======
        ByteChannel byteChannel = createMemoryChannel(contentBytes);
        charChannel = new CharacterChannel(byteChannel, encoding);
>>>>>>> 9c5d3a50
    }

    # Reads string as json from reader.
    #
    # + return - json or an error
    public function readJson() returns json|error {
        return charChannel.readJson();
    }

    # Reads string as XML from reader
    #
    # + return -
    public function readXml() returns xml|error? {
        return charChannel.readXml();
    }

    # Reads characters from the given string.
    #
    # + nCharacters - read specifc number of characters
    # + return - string or an error
    public function readChar(int nCharacters) returns string|error? {
        return charChannel.read(nCharacters);
    }

    # Closes reader.
    public function close() returns error? {
        return charChannel.close();
    }
};<|MERGE_RESOLUTION|>--- conflicted
+++ resolved
@@ -16,11 +16,7 @@
 
 # Represents a reader which will wrap string content as a channel.
 public type StringReader object {
-<<<<<<< HEAD
-    private ReadableCharacterChannel? channel;
-=======
-    private CharacterChannel? charChannel;
->>>>>>> 9c5d3a50
+    private ReadableCharacterChannel? charChannel;
 
     # Constructs a channel to read string.
     #
@@ -28,13 +24,8 @@
     # + encoding - encoding of the characters of the content
     public new(string content, string encoding = "UTF-8") {
         byte[] contentBytes = content.toByteArray(encoding);
-<<<<<<< HEAD
         ReadableByteChannel byteChannel = createReadableChannel(contentBytes);
-        channel = new ReadableCharacterChannel(byteChannel, encoding);
-=======
-        ByteChannel byteChannel = createMemoryChannel(contentBytes);
-        charChannel = new CharacterChannel(byteChannel, encoding);
->>>>>>> 9c5d3a50
+        charChannel = new ReadableCharacterChannel(byteChannel, encoding);
     }
 
     # Reads string as json from reader.
@@ -60,6 +51,8 @@
     }
 
     # Closes reader.
+    #
+    # + return - An error if could not close the channel.
     public function close() returns error? {
         return charChannel.close();
     }
